--- conflicted
+++ resolved
@@ -29,14 +29,10 @@
   "msg/BatteryStatus.msg"
   "msg/PidDepthCmd.msg"
   "msg/PidPitchCmd.msg"
-<<<<<<< HEAD
-  "msg/ModemStatus.msg"
   "msg/NavigationMission.msg"
   "action/Dive.action"
   "action/Navigate.action"
-=======
   "srv/ModemStatus.srv"
->>>>>>> bd8861f2
 )
 
 ament_package()