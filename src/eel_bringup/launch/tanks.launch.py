from launch import LaunchDescription
from launch_ros.actions import Node

SIMULATE_PARAM = "simulate"
MOTOR_PIN_PARAM = "motor_pin"
DIRECTION_PIN_PARAM = "direction_pin"
DISTANCE_SENSOR_ADDRESS_PARAM = "distance_sensor_address"
CMD_TOPIC_PARAM = "cmd_topic"
STATUS_TOPIC_PARAM = "status_topic"

FRONT_TANK_CMD = "tank_front/cmd"
FRONT_TANK_STATUS = "tank_front/status"
REAR_TANK_CMD = "tank_rear/cmd"
REAR_TANK_STATUS = "tank_rear/status"

TANK_FLOOR_MM_PARAM = "tank_floor_mm"
TANK_CEILING_MM_PARAM = "tank_ceiling_mm"
XSHUT_PIN_PARAM = "xshut_pin_param"


def generate_launch_description():
    ld = LaunchDescription()

    front_tank_node = Node(
        package="eel",
        executable="tank",
        name="front_tank",
        parameters=[
            {SIMULATE_PARAM: False},
            {CMD_TOPIC_PARAM: FRONT_TANK_CMD},
            {STATUS_TOPIC_PARAM: FRONT_TANK_STATUS},
            {MOTOR_PIN_PARAM: "23"},
            {DIRECTION_PIN_PARAM: "18"},
            {DISTANCE_SENSOR_ADDRESS_PARAM: "22"},
            {
                TANK_FLOOR_MM_PARAM: "15"
            },  # 11 is meausured floor. should possibly be 30 (or david says 20)
            {TANK_CEILING_MM_PARAM: "72"},  # 72 is measured ceiling
            {XSHUT_PIN_PARAM: "0"},
        ],
    )

    rear_tank_node = Node(
        package="eel",
        executable="tank",
        name="rear_tank",
        parameters=[
            {SIMULATE_PARAM: False},
            {CMD_TOPIC_PARAM: REAR_TANK_CMD},
            {STATUS_TOPIC_PARAM: REAR_TANK_STATUS},
            {MOTOR_PIN_PARAM: "24"},
            {DIRECTION_PIN_PARAM: "25"},
            {DISTANCE_SENSOR_ADDRESS_PARAM: "29"},
            {TANK_FLOOR_MM_PARAM: "15"},  # 12 is measured floor
            {TANK_CEILING_MM_PARAM: "63"},  # 63 is measured ceiling
            {XSHUT_PIN_PARAM: "21"},
        ],
    )

    pressure_node = Node(
        package="eel",
        executable="pressure",
        name="pressure_node",
        parameters=[{SIMULATE_PARAM: False}],
    )

<<<<<<< HEAD
    battery_node = Node(
        package="eel",
        executable="battery",
        name="battery_node",
=======
    imu_node = Node(
        package="eel",
        executable="imu",
        name="imu_node",
        parameters=[{SIMULATE_PARAM: False}],
>>>>>>> 341e96a9
    )

    ld.add_action(front_tank_node)
    ld.add_action(rear_tank_node)
    ld.add_action(pressure_node)
<<<<<<< HEAD
    ld.add_action(battery_node)
=======
    ld.add_action(imu_node)
>>>>>>> 341e96a9

    return ld<|MERGE_RESOLUTION|>--- conflicted
+++ resolved
@@ -64,27 +64,23 @@
         parameters=[{SIMULATE_PARAM: False}],
     )
 
-<<<<<<< HEAD
     battery_node = Node(
         package="eel",
         executable="battery",
-        name="battery_node",
-=======
+        name="battery_node"
+    )
+
     imu_node = Node(
         package="eel",
         executable="imu",
         name="imu_node",
         parameters=[{SIMULATE_PARAM: False}],
->>>>>>> 341e96a9
     )
 
     ld.add_action(front_tank_node)
     ld.add_action(rear_tank_node)
     ld.add_action(pressure_node)
-<<<<<<< HEAD
     ld.add_action(battery_node)
-=======
     ld.add_action(imu_node)
->>>>>>> 341e96a9
 
     return ld